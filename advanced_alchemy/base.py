"""Application ORM configuration."""

from __future__ import annotations

import contextlib
import re
from datetime import date, datetime, timezone
from typing import TYPE_CHECKING, Any, Protocol, TypeVar, runtime_checkable
from uuid import UUID

from sqlalchemy import Date, Index, MetaData, Sequence, String, UniqueConstraint
from sqlalchemy.orm import (
    DeclarativeBase,
    Mapped,
    Mapper,
    declarative_mixin,
    declared_attr,
    mapped_column,
    orm_insert_sentinel,
    registry,
)

from advanced_alchemy.types import GUID, UUID_UTILS_INSTALLED, BigIntIdentity, DateTimeUTC, JsonB

if UUID_UTILS_INSTALLED and not TYPE_CHECKING:
    from uuid_utils.compat import uuid4, uuid6, uuid7  # pyright: ignore[reportMissingImports]

else:
    from uuid import uuid4  # type: ignore[assignment]

    uuid6 = uuid4  # type: ignore[assignment]
    uuid7 = uuid4  # type: ignore[assignment]

if TYPE_CHECKING:
    from sqlalchemy.orm.decl_base import _TableArgsType as TableArgsType  # pyright: ignore[reportPrivateUsage]
    from sqlalchemy.sql import FromClause
    from sqlalchemy.sql.schema import (
        _NamingSchemaParameter as NamingSchemaParameter,  # pyright: ignore[reportPrivateUsage]
    )
    from sqlalchemy.types import TypeEngine


__all__ = (
    "AuditColumns",
    "BigIntAuditBase",
    "BigIntBase",
    "BigIntPrimaryKey",
    "CommonTableAttributes",
    "create_registry",
    "ModelProtocol",
    "UUIDAuditBase",
    "UUIDBase",
    "UUIDv6AuditBase",
    "UUIDv6Base",
    "UUIDv7AuditBase",
    "UUIDv7Base",
    "UUIDPrimaryKey",
    "UUIDv7PrimaryKey",
    "UUIDv6PrimaryKey",
    "SlugKey",
    "SQLQuery",
    "orm_registry",
    "merge_table_arguments",
)


UUIDBaseT = TypeVar("UUIDBaseT", bound="UUIDBase")
BigIntBaseT = TypeVar("BigIntBaseT", bound="BigIntBase")
UUIDv6BaseT = TypeVar("UUIDv6BaseT", bound="UUIDv6Base")
UUIDv7BaseT = TypeVar("UUIDv7BaseT", bound="UUIDv7Base")

convention: NamingSchemaParameter = {
    "ix": "ix_%(column_0_label)s",
    "uq": "uq_%(table_name)s_%(column_0_name)s",
    "ck": "ck_%(table_name)s_%(constraint_name)s",
    "fk": "fk_%(table_name)s_%(column_0_name)s_%(referred_table_name)s",
    "pk": "pk_%(table_name)s",
}
"""Templates for automated constraint name generation."""
table_name_regexp = re.compile("((?<=[a-z0-9])[A-Z]|(?!^)[A-Z](?=[a-z]))")
"""Regular expression for table name"""


<<<<<<< HEAD
def merge_table_arguments(cls: type[DeclarativeBase], table_args: dict | tuple | None = None) -> tuple | dict:
=======
def merge_table_arguments(
    cls: type[DeclarativeBase],
    *mixins: type[Any],
    table_args: TableArgsType | None = None,
) -> TableArgsType:
>>>>>>> f665778d
    """Merge Table Arguments.

    When using mixins that include their own table args, it is difficult to append info into the model such as a comment.

    This function helps you merge the args together.

    Args:
        cls (DeclarativeBase): This is the model that will get the table args
<<<<<<< HEAD
        table_args: additional information to add to tableargs
=======
        *mixins (Any): The mixins to add into the model
        table_args: additional information to add to table_args
>>>>>>> f665778d

    Returns:
        tuple | dict: The merged __table_args__ property
    """
    args: list[Any] = []
    kwargs: dict[str, Any] = {}

<<<<<<< HEAD
    mixin_table_args = (getattr(super(base_cls, cls), "__table_args__", None) for base_cls in cls.__bases__)
=======
    mixin_table_args = (getattr(super(base_cls, cls), "__table_args__", None) for base_cls in (cls, *mixins))  # pyright: ignore[reportArgumentType,reportUnknownArgumentType]
>>>>>>> f665778d

    for arg_to_merge in (*mixin_table_args, table_args):
        if arg_to_merge:
            if isinstance(arg_to_merge, tuple):
                last_positional_arg = arg_to_merge[-1]
                args.extend(arg_to_merge[:-1])
                if isinstance(last_positional_arg, dict):
                    kwargs.update(last_positional_arg)  # pyright: ignore[reportUnknownArgumentType]
                else:
                    args.append(last_positional_arg)
            else:
                kwargs.update(arg_to_merge)

    if args:
        if kwargs:
            return (*args, kwargs)
        return tuple(args)
    return kwargs


@runtime_checkable
class ModelProtocol(Protocol):
    """The base SQLAlchemy model protocol."""

    __table__: FromClause
    __mapper__: Mapper[Any]
    __name__: str

    def to_dict(self, exclude: set[str] | None = None) -> dict[str, Any]:
        """Convert model to dictionary.

        Returns:
            dict[str, Any]: A dict representation of the model
        """
        ...


class UUIDPrimaryKey:
    """UUID Primary Key Field Mixin."""

    id: Mapped[UUID] = mapped_column(default=uuid4, primary_key=True)
    """UUID Primary key column."""

    @declared_attr
    def _sentinel(cls) -> Mapped[int]:
        return orm_insert_sentinel(name="sa_orm_sentinel")


class UUIDv6PrimaryKey:
    """UUID v6 Primary Key Field Mixin."""

    id: Mapped[UUID] = mapped_column(default=uuid6, primary_key=True)
    """UUID Primary key column."""

    @declared_attr
    def _sentinel(cls) -> Mapped[int]:
        return orm_insert_sentinel(name="sa_orm_sentinel")


class UUIDv7PrimaryKey:
    """UUID v7 Primary Key Field Mixin."""

    id: Mapped[UUID] = mapped_column(default=uuid7, primary_key=True)
    """UUID Primary key column."""

    @declared_attr
    def _sentinel(cls) -> Mapped[int]:
        return orm_insert_sentinel(name="sa_orm_sentinel")


class BigIntPrimaryKey:
    """BigInt Primary Key Field Mixin."""

    # noinspection PyMethodParameters
    @declared_attr
    def id(cls) -> Mapped[int]:
        """BigInt Primary key column."""
        return mapped_column(
            BigIntIdentity,
            Sequence(f"{cls.__tablename__}_id_seq", optional=False),  # type: ignore[attr-defined]
            primary_key=True,
        )


class AuditColumns:
    """Created/Updated At Fields Mixin."""

    created_at: Mapped[datetime] = mapped_column(
        DateTimeUTC(timezone=True),
        default=lambda: datetime.now(timezone.utc),
    )
    """Date/time of instance creation."""
    updated_at: Mapped[datetime] = mapped_column(
        DateTimeUTC(timezone=True),
        default=lambda: datetime.now(timezone.utc),
        onupdate=lambda: datetime.now(timezone.utc),
    )
    """Date/time of instance last update."""


class BasicAttributes:
    """Basic attributes for SQLALchemy tables and queries."""

    __name__: str
    __table__: FromClause
    __mapper__: Mapper[Any]

    def to_dict(self, exclude: set[str] | None = None) -> dict[str, Any]:
        """Convert model to dictionary.

        Returns:
            dict[str, Any]: A dict representation of the model
        """
        exclude = {"sa_orm_sentinel", "_sentinel"}.union(self._sa_instance_state.unloaded).union(exclude or [])  # type: ignore[attr-defined]
        return {
            field: getattr(self, field)
            for field in self.__mapper__.columns.keys()  # noqa: SIM118
            if field not in exclude
        }


class CommonTableAttributes(BasicAttributes):
    """Common attributes for SQLALchemy tables."""

    if TYPE_CHECKING:
        __tablename__: str
    else:

        @declared_attr.directive
        def __tablename__(cls) -> str:
            """Infer table name from class name."""

            return table_name_regexp.sub(r"_\1", cls.__name__).lower()


@declarative_mixin
class SlugKey:
    """Slug unique Field Model Mixin."""

    @declared_attr
    def slug(cls) -> Mapped[str]:
        """Slug field."""
        return mapped_column(
            String(length=100),
            nullable=False,
        )

    @staticmethod
    def _create_unique_slug_index(*_args: Any, **kwargs: Any) -> bool:
        return bool(kwargs["dialect"].name.startswith("spanner"))

    @staticmethod
    def _create_unique_slug_constraint(*_args: Any, **kwargs: Any) -> bool:
        return not kwargs["dialect"].name.startswith("spanner")

    @declared_attr.directive
    @classmethod
    def __table_args__(cls) -> TableArgsType:
        return (
            UniqueConstraint(
                cls.slug,
                name=f"uq_{cls.__tablename__}_slug",  # type: ignore[attr-defined]
            ).ddl_if(callable_=cls._create_unique_slug_constraint),
            Index(
                f"ix_{cls.__tablename__}_slug_unique",  # type: ignore[attr-defined]
                cls.slug,
                unique=True,
            ).ddl_if(callable_=cls._create_unique_slug_index),
        )


def create_registry(
    custom_annotation_map: dict[Any, type[TypeEngine[Any]] | TypeEngine[Any]] | None = None,
) -> registry:
    """Create a new SQLAlchemy registry."""
    import uuid as core_uuid

    meta = MetaData(naming_convention=convention)
    type_annotation_map: dict[Any, type[TypeEngine[Any]] | TypeEngine[Any]] = {
        UUID: GUID,
        core_uuid.UUID: GUID,
        datetime: DateTimeUTC,
        date: Date,
        dict: JsonB,
    }
    with contextlib.suppress(ImportError):
        from pydantic import AnyHttpUrl, AnyUrl, EmailStr, Json

        type_annotation_map.update({EmailStr: String, AnyUrl: String, AnyHttpUrl: String, Json: JsonB})
    with contextlib.suppress(ImportError):
        from msgspec import Struct

        type_annotation_map[Struct] = JsonB
    if custom_annotation_map is not None:
        type_annotation_map.update(custom_annotation_map)
    return registry(metadata=meta, type_annotation_map=type_annotation_map)


orm_registry = create_registry()


class UUIDBase(UUIDPrimaryKey, CommonTableAttributes, DeclarativeBase):
    """Base for all SQLAlchemy declarative models with UUID primary keys."""

    registry = orm_registry


class UUIDAuditBase(CommonTableAttributes, UUIDPrimaryKey, AuditColumns, DeclarativeBase):
    """Base for declarative models with UUID primary keys and audit columns."""

    registry = orm_registry


class UUIDv6Base(UUIDv6PrimaryKey, CommonTableAttributes, DeclarativeBase):
    """Base for all SQLAlchemy declarative models with UUID primary keys."""

    registry = orm_registry


class UUIDv6AuditBase(CommonTableAttributes, UUIDv6PrimaryKey, AuditColumns, DeclarativeBase):
    """Base for declarative models with UUID primary keys and audit columns."""

    registry = orm_registry


class UUIDv7Base(UUIDv7PrimaryKey, CommonTableAttributes, DeclarativeBase):
    """Base for all SQLAlchemy declarative models with UUID primary keys."""

    registry = orm_registry


class UUIDv7AuditBase(CommonTableAttributes, UUIDv7PrimaryKey, AuditColumns, DeclarativeBase):
    """Base for declarative models with UUID primary keys and audit columns."""

    registry = orm_registry


class BigIntBase(BigIntPrimaryKey, CommonTableAttributes, DeclarativeBase):
    """Base for all SQLAlchemy declarative models with BigInt primary keys."""

    registry = orm_registry


class BigIntAuditBase(CommonTableAttributes, BigIntPrimaryKey, AuditColumns, DeclarativeBase):
    """Base for declarative models with BigInt primary keys and audit columns."""

    registry = orm_registry


class SQLQuery(BasicAttributes, DeclarativeBase):
    """Base for all SQLAlchemy custom mapped objects."""

    __allow_unmapped__ = True
    registry = orm_registry<|MERGE_RESOLUTION|>--- conflicted
+++ resolved
@@ -81,15 +81,8 @@
 """Regular expression for table name"""
 
 
-<<<<<<< HEAD
-def merge_table_arguments(cls: type[DeclarativeBase], table_args: dict | tuple | None = None) -> tuple | dict:
-=======
-def merge_table_arguments(
-    cls: type[DeclarativeBase],
-    *mixins: type[Any],
-    table_args: TableArgsType | None = None,
-) -> TableArgsType:
->>>>>>> f665778d
+
+def merge_table_arguments(cls: type[DeclarativeBase], table_args: TableArgsType | None = None) -> TableArgsType:
     """Merge Table Arguments.
 
     When using mixins that include their own table args, it is difficult to append info into the model such as a comment.
@@ -98,12 +91,7 @@
 
     Args:
         cls (DeclarativeBase): This is the model that will get the table args
-<<<<<<< HEAD
         table_args: additional information to add to tableargs
-=======
-        *mixins (Any): The mixins to add into the model
-        table_args: additional information to add to table_args
->>>>>>> f665778d
 
     Returns:
         tuple | dict: The merged __table_args__ property
@@ -111,11 +99,7 @@
     args: list[Any] = []
     kwargs: dict[str, Any] = {}
 
-<<<<<<< HEAD
     mixin_table_args = (getattr(super(base_cls, cls), "__table_args__", None) for base_cls in cls.__bases__)
-=======
-    mixin_table_args = (getattr(super(base_cls, cls), "__table_args__", None) for base_cls in (cls, *mixins))  # pyright: ignore[reportArgumentType,reportUnknownArgumentType]
->>>>>>> f665778d
 
     for arg_to_merge in (*mixin_table_args, table_args):
         if arg_to_merge:
