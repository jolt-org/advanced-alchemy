from __future__ import annotations

from typing import TYPE_CHECKING, Sequence, cast

from anyio import run
from click import argument, group, option
from litestar.cli._utils import LitestarGroup, console

if TYPE_CHECKING:
    from litestar import Litestar

    from advanced_alchemy.extensions.litestar.plugins.init.config.asyncio import SQLAlchemyAsyncConfig
    from advanced_alchemy.extensions.litestar.plugins.init.config.sync import SQLAlchemySyncConfig
    from alembic.migration import MigrationContext
    from alembic.operations.ops import MigrationScript, UpgradeOps


@group(cls=LitestarGroup, name="database")
def database_group() -> None:
    """Manage SQLAlchemy database components."""


@database_group.command(
    name="show-current-revision",
    help="Shows the current revision for the database.",
)
@option("--verbose", type=bool, help="Enable verbose output.", default=False, is_flag=True)
def show_database_revision(app: Litestar, verbose: bool) -> None:
    """Show current database revision."""
    from advanced_alchemy.extensions.litestar.alembic import AlembicCommands

    console.rule("[yellow]Listing current revision[/]", align="left")

    alembic_commands = AlembicCommands(app=app)
    alembic_commands.current(verbose=verbose)


@database_group.command(
    name="downgrade",
    help="Downgrade database to a specific revision.",
)
@option("--sql", type=bool, help="Generate SQL output for offline migrations.", default=False, is_flag=True)
@option(
    "--tag",
    help="an arbitrary 'tag' that can be intercepted by custom env.py scripts via the .EnvironmentContext.get_tag_argument method.",
    type=str,
    default=None,
)
@option(
    "--no-prompt",
    help="Do not prompt for confirmation before downgrading.",
    type=bool,
    default=False,
    required=False,
    show_default=True,
    is_flag=True,
)
@argument(
    "revision",
    type=str,
    default="-1",
)
def downgrade_database(app: Litestar, revision: str, sql: bool, tag: str | None, no_prompt: bool) -> None:
    """Downgrade the database to the latest revision."""
    from rich.prompt import Confirm

    from advanced_alchemy.extensions.litestar.alembic import AlembicCommands

    console.rule("[yellow]Starting database downgrade process[/]", align="left")
    input_confirmed = (
        True
        if no_prompt
        else Confirm.ask(f"Are you sure you want to downgrade the database to the `{revision}` revision?")
    )
    if input_confirmed:
        alembic_commands = AlembicCommands(app=app)
        alembic_commands.downgrade(revision=revision, sql=sql, tag=tag)


@database_group.command(
    name="upgrade",
    help="Upgrade database to a specific revision.",
)
@option("--sql", type=bool, help="Generate SQL output for offline migrations.", default=False, is_flag=True)
@option(
    "--tag",
    help="an arbitrary 'tag' that can be intercepted by custom env.py scripts via the .EnvironmentContext.get_tag_argument method.",
    type=str,
    default=None,
)
@option(
    "--no-prompt",
    help="Do not prompt for confirmation before upgrading.",
    type=bool,
    default=False,
    required=False,
    show_default=True,
    is_flag=True,
)
@argument(
    "revision",
    type=str,
    default="head",
)
def upgrade_database(app: Litestar, revision: str, sql: bool, tag: str | None, no_prompt: bool) -> None:
    """Upgrade the database to the latest revision."""
    from rich.prompt import Confirm

    from advanced_alchemy.extensions.litestar.alembic import AlembicCommands

    console.rule("[yellow]Starting database upgrade process[/]", align="left")
    input_confirmed = (
        True
        if no_prompt
        else Confirm.ask(f"[bold]Are you sure you want migrate the database to the `{revision}` revision?[/]")
    )
    if input_confirmed:
        alembic_commands = AlembicCommands(app=app)
        alembic_commands.upgrade(revision=revision, sql=sql, tag=tag)


@database_group.command(
    name="init",
    help="Initialize migrations for the project.",
)
@argument("directory", default=None)
@option("--multidb", is_flag=True, default=False, help="Support multiple databases")
@option("--package", is_flag=True, default=True, help="Create `__init__.py` for created folder")
@option(
    "--no-prompt",
    help="Do not prompt for confirmation before initializing.",
    type=bool,
    default=False,
    required=False,
    show_default=True,
    is_flag=True,
)
def init_alembic(app: Litestar, directory: str | None, multidb: bool, package: bool, no_prompt: bool) -> None:
    """Upgrade the database to the latest revision."""
    from rich.prompt import Confirm

    from advanced_alchemy.extensions.litestar.alembic import AlembicCommands, get_database_migration_plugin

    console.rule("[yellow]Initializing database migrations.", align="left")
    plugin = get_database_migration_plugin(app)
<<<<<<< HEAD
    configs = plugin.config if isinstance(plugin.config, Sequence) else [plugin.config]

=======
    if directory is None:
        directory = plugin._alembic_config.script_location  # pyright: ignore[reportPrivateUsage]  # noqa: SLF001
>>>>>>> d3f8cfd8
    input_confirmed = (
        True if no_prompt else Confirm.ask(f"[bold]Are you sure you want initialize the project in `{directory}`?[/]")
    )
    if input_confirmed:
        for config in configs:
            if directory is None:
                if isinstance(plugin.config, Sequence):
                    directory = config.alembic_config.script_location
                else:
                    directory = config.alembic_config.script_location
            alembic_commands = AlembicCommands(app)
            alembic_commands.init(directory=directory, multidb=multidb, package=package)


@database_group.command(
    name="make-migrations",
    help="Create a new migration revision.",
)
@option("-m", "--message", default=None, help="Revision message")
@option("--autogenerate/--no-autogenerate", default=True, help="Automatically populate revision with detected changes")
@option("--sql", is_flag=True, default=False, help="Export to `.sql` instead of writing to the database.")
@option("--head", default="head", help="Specify head revision to use as base for new revision.")
@option("--splice", is_flag=True, default=False, help='Allow a non-head revision as the "head" to splice onto')
@option("--branch-label", default=None, help="Specify a branch label to apply to the new revision")
@option("--version-path", default=None, help="Specify specific path from config for version file")
@option("--rev-id", default=None, help="Specify a ID to use for revision.")
@option(
    "--no-prompt",
    help="Do not prompt for a migration message.",
    type=bool,
    default=False,
    required=False,
    show_default=True,
    is_flag=True,
)
def create_revision(
    app: Litestar,
    message: str | None,
    autogenerate: bool,
    sql: bool,
    head: str,
    splice: bool,
    branch_label: str | None,
    version_path: str | None,
    rev_id: str | None,
    no_prompt: bool,
) -> None:
    """Create a new database revision."""
    from rich.prompt import Prompt

    from advanced_alchemy.extensions.litestar.alembic import AlembicCommands

    def process_revision_directives(
        context: MigrationContext,  # noqa: ARG001
        revision: tuple[str],  # noqa: ARG001
        directives: list[MigrationScript],
    ) -> None:
        """Handle revision directives."""

        if autogenerate and cast("UpgradeOps", directives[0].upgrade_ops).is_empty():
            # Generate a revision file only if changes to the schema are detected
            console.rule(
                "[magenta]The generation of a migration file is being skipped because it would result in an empty file.",
                style="magenta",
                align="left",
            )
            console.rule(
                "[magenta]More information can be found here. https://alembic.sqlalchemy.org/en/latest/autogenerate.html#what-does-autogenerate-detect-and-what-does-it-not-detect",
                style="magenta",
                align="left",
            )
            console.rule(
                "[magenta]If you intend to create an empty migration file, use the --no-autogenerate option.",
                style="magenta",
                align="left",
            )
            directives.clear()

    console.rule("[yellow]Starting database upgrade process[/]", align="left")
    if message is None:
        message = "autogenerated" if no_prompt else Prompt.ask("Please enter a message describing this revision")

    alembic_commands = AlembicCommands(app=app)
    alembic_commands.revision(
        message=message,
        autogenerate=autogenerate,
        sql=sql,
        head=head,
        splice=splice,
        branch_label=branch_label,
        version_path=version_path,
        rev_id=rev_id,
        process_revision_directives=process_revision_directives,  # type: ignore[arg-type]
    )


@database_group.command(
    name="merge-migrations",
    help="Merge multiple revisions into a single new revision.",
)
@option("--revisions", default="head", help="Specify head revision to use as base for new revision.")
@option("-m", "--message", default=None, help="Revision message")
@option("--branch-label", default=None, help="Specify a branch label to apply to the new revision")
@option("--rev-id", default=None, help="Specify a ID to use for revision.")
@option(
    "--no-prompt",
    help="Do not prompt for a migration message.",
    type=bool,
    default=False,
    required=False,
    show_default=True,
    is_flag=True,
)
def merge_revisions(
    app: Litestar,
    revisions: str,
    message: str | None,
    branch_label: str | None,
    rev_id: str | None,
    no_prompt: bool,
) -> None:
    """Merge multiple revisions into a single new revision."""
    from rich.prompt import Prompt

    from advanced_alchemy.extensions.litestar.alembic import AlembicCommands

    console.rule("[yellow]Starting database upgrade process[/]", align="left")
    if message is None:
        message = "autogenerated" if no_prompt else Prompt.ask("Please enter a message describing this revision")

    alembic_commands = AlembicCommands(app=app)
    alembic_commands.merge(message=message, revisions=revisions, branch_label=branch_label, rev_id=rev_id)


@database_group.command(
    name="stamp-migration",
    help="Mark (Stamp) a specific revision as current without applying the migrations.",
)
@option(
    "--revision",
    type=str,
    help="Revision to stamp to",
    default="-1",
)
@option("--sql", type=bool, help="Generate SQL output for offline migrations.", default=False, is_flag=True)
@option(
    "--purge",
    type=bool,
    help="Delete existing records in the alembic version table before stamping.",
    default=False,
    is_flag=True,
)
@option(
    "--tag",
    help="an arbitrary 'tag' that can be intercepted by custom env.py scripts via the .EnvironmentContext.get_tag_argument method.",
    type=str,
    default=None,
)
@option(
    "--no-prompt",
    help="Do not prompt for confirmation.",
    type=bool,
    default=False,
    required=False,
    show_default=True,
    is_flag=True,
)
def stamp_revision(app: Litestar, revision: str, sql: bool, tag: str | None, purge: bool, no_prompt: bool) -> None:
    """Create a new database revision."""
    from rich.prompt import Confirm

    from advanced_alchemy.extensions.litestar.alembic import AlembicCommands

    console.rule("[yellow]Stamping database revision as current[/]", align="left")
    input_confirmed = True if no_prompt else Confirm.ask("Are you sure you want to stamp revision as current?")
    if input_confirmed:
        alembic_commands = AlembicCommands(app=app)
        alembic_commands.stamp(sql=sql, revision=revision, tag=tag, purge=purge)


@database_group.command(name="drop-all", help="Drop all tables from the database.")
@option(
    "--no-prompt",
    help="Do not prompt for confirmation before upgrading.",
    type=bool,
    default=False,
    required=False,
    show_default=True,
    is_flag=True,
)
def drop_all(app: Litestar, no_prompt: bool) -> None:
    from rich.prompt import Confirm

    from advanced_alchemy.alembic.utils import drop_all
    from advanced_alchemy.extensions.litestar.alembic import get_database_migration_plugin

    console.rule("[yellow]Dropping all tables from the database[/]", align="left")
    input_confirmed = no_prompt or Confirm.ask("[bold red]Are you sure you want to drop all tables from the database?")

<<<<<<< HEAD
    config = get_database_migration_plugin(app).config  # pyright: ignore[reportPrivateUsage]
    if not isinstance(config, Sequence):
        config = [config]

    async def _drop_all(
        configs: Sequence[SQLAlchemyAsyncConfig | SQLAlchemySyncConfig],
    ) -> None:
        for config in configs:
            engine = config.get_engine()

            await drop_all(engine, config.alembic_config.version_table_name, config.alembic_config.target_metadata)

    if input_confirmed:
        run(
            _drop_all,
            config,
=======
    sqlalchemy_config = get_database_migration_plugin(app)._config  # pyright: ignore[reportPrivateUsage] # noqa: SLF001
    engine = sqlalchemy_config.get_engine()
    if input_confirmed:
        run(
            drop_all,
            engine,
            sqlalchemy_config.alembic_config.version_table_name,
            sqlalchemy_config.alembic_config.target_metadata,
>>>>>>> d3f8cfd8
        )<|MERGE_RESOLUTION|>--- conflicted
+++ resolved
@@ -143,13 +143,7 @@
 
     console.rule("[yellow]Initializing database migrations.", align="left")
     plugin = get_database_migration_plugin(app)
-<<<<<<< HEAD
     configs = plugin.config if isinstance(plugin.config, Sequence) else [plugin.config]
-
-=======
-    if directory is None:
-        directory = plugin._alembic_config.script_location  # pyright: ignore[reportPrivateUsage]  # noqa: SLF001
->>>>>>> d3f8cfd8
     input_confirmed = (
         True if no_prompt else Confirm.ask(f"[bold]Are you sure you want initialize the project in `{directory}`?[/]")
     )
@@ -349,7 +343,6 @@
     console.rule("[yellow]Dropping all tables from the database[/]", align="left")
     input_confirmed = no_prompt or Confirm.ask("[bold red]Are you sure you want to drop all tables from the database?")
 
-<<<<<<< HEAD
     config = get_database_migration_plugin(app).config  # pyright: ignore[reportPrivateUsage]
     if not isinstance(config, Sequence):
         config = [config]
@@ -366,14 +359,4 @@
         run(
             _drop_all,
             config,
-=======
-    sqlalchemy_config = get_database_migration_plugin(app)._config  # pyright: ignore[reportPrivateUsage] # noqa: SLF001
-    engine = sqlalchemy_config.get_engine()
-    if input_confirmed:
-        run(
-            drop_all,
-            engine,
-            sqlalchemy_config.alembic_config.version_table_name,
-            sqlalchemy_config.alembic_config.target_metadata,
->>>>>>> d3f8cfd8
         )