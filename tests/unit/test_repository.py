"""Unit tests for the SQLAlchemy Repository implementation."""

from __future__ import annotations

from datetime import datetime
from typing import TYPE_CHECKING, Any, Collection, Union, cast
from unittest.mock import AsyncMock, MagicMock
from uuid import uuid4

import pytest
from sqlalchemy import String
from sqlalchemy.exc import InvalidRequestError, SQLAlchemyError
from sqlalchemy.ext.asyncio import AsyncSession
from sqlalchemy.orm import InstrumentedAttribute, Mapped, Session, mapped_column

from advanced_alchemy import base
from advanced_alchemy.exceptions import IntegrityError, RepositoryError, wrap_sqlalchemy_exception
from advanced_alchemy.filters import (
    BeforeAfter,
    CollectionFilter,
    LimitOffset,
    NotInCollectionFilter,
    OnBeforeAfter,
)
<<<<<<< HEAD
from tests.helpers import lazy_fixture, maybe_async
=======
from advanced_alchemy.repository import (
    SQLAlchemyAsyncRepository,
    SQLAlchemySyncRepository,
)
from tests.helpers import maybe_async
>>>>>>> 96aad8d1

if TYPE_CHECKING:
    from _pytest.fixtures import FixtureRequest
    from pytest import MonkeyPatch
    from pytest_mock import MockerFixture


AnyMock = Union[MagicMock, AsyncMock]


class UUIDModel(base.UUIDAuditBase):
    """Inheriting from UUIDAuditBase gives the model 'created_at' and 'updated_at'
    columns.
    """


class BigIntModel(base.BigIntAuditBase):
    """Inheriting from BigIntAuditBase gives the model 'created_at' and 'updated_at'
    columns.
    """


@pytest.fixture()
def async_mock_repo() -> SQLAlchemyAsyncRepository:
    """SQLAlchemy repository with a mock model type."""

    class Repo(SQLAlchemyAsyncRepository[MagicMock]):
        """Repo with mocked out stuff."""

        model_type = MagicMock()  # pyright:ignore[reportGeneralTypeIssues]

    return Repo(session=AsyncMock(spec=AsyncSession, bind=MagicMock()), statement=MagicMock())


@pytest.fixture()
def sync_mock_repo() -> SQLAlchemySyncRepository:
    """SQLAlchemy repository with a mock model type."""

    class Repo(SQLAlchemySyncRepository[MagicMock]):
        """Repo with mocked out stuff."""

        model_type = MagicMock()  # pyright:ignore[reportGeneralTypeIssues]

    return Repo(session=MagicMock(spec=Session, bind=MagicMock()), statement=MagicMock())


@pytest.fixture(params=[lazy_fixture("sync_mock_repo"), lazy_fixture("async_mock_repo")])
def mock_repo(request: FixtureRequest) -> SQLAlchemyAsyncRepository:
    return cast(SQLAlchemyAsyncRepository, request.param)


@pytest.fixture()
def mock_session_scalars(mock_repo: SQLAlchemyAsyncRepository, mocker: MockerFixture) -> AnyMock:
    return mocker.patch.object(mock_repo.session, "scalars")


@pytest.fixture()
def mock_session_execute(mock_repo: SQLAlchemyAsyncRepository, mocker: MockerFixture) -> AnyMock:
    return mocker.patch.object(mock_repo.session, "scalars")


@pytest.fixture()
def mock_repo_list(mock_repo: SQLAlchemyAsyncRepository, mocker: MockerFixture) -> AnyMock:
    return mocker.patch.object(mock_repo, "list")


@pytest.fixture()
def mock_repo_execute(mock_repo: SQLAlchemyAsyncRepository, mocker: MockerFixture) -> AnyMock:
    return mocker.patch.object(mock_repo, "_execute")


@pytest.fixture()
def mock_repo_attach_to_session(mock_repo: SQLAlchemyAsyncRepository, mocker: MockerFixture) -> AnyMock:
    return mocker.patch.object(mock_repo, "_attach_to_session")


@pytest.fixture()
def mock_repo_count(mock_repo: SQLAlchemyAsyncRepository, mocker: MockerFixture) -> AnyMock:
    return mocker.patch.object(mock_repo, "count")


def test_sqlalchemy_tablename() -> None:
    """Test the snake case conversion for table names."""

    class BigModel(base.UUIDAuditBase):
        """Inheriting from UUIDAuditBase gives the model 'created_at' and 'updated_at'
        columns.
        """

    class TESTModel(base.UUIDAuditBase):
        """Inheriting from UUIDAuditBase gives the model 'created_at' and 'updated_at'
        columns.
        """

    class OtherBigIntModel(base.BigIntAuditBase):
        """Inheriting from BigIntAuditBase gives the model 'created_at' and 'updated_at'
        columns.
        """

    assert BigModel.__tablename__ == "big_model"
    assert TESTModel.__tablename__ == "test_model"
    assert OtherBigIntModel.__tablename__ == "other_big_int_model"


def test_sqlalchemy_sentinel(monkeypatch: MonkeyPatch) -> None:
    """Test the sqlalchemy sentinel column only exists on `UUIDPrimaryKey` models."""

    class AnotherModel(base.UUIDAuditBase):
        """Inheriting from UUIDAuditBase gives the model 'created_at' and 'updated_at'
        columns.
        """

        the_extra_col: Mapped[str] = mapped_column(String(length=100), nullable=True)  # pyright: ignore

    class TheTestModel(base.UUIDBase):
        """Inheriting from DeclarativeBase gives the model 'id'  columns."""

        the_extra_col: Mapped[str] = mapped_column(String(length=100), nullable=True)  # pyright: ignore

    class TheBigIntModel(base.BigIntBase):
        """Inheriting from DeclarativeBase gives the model 'id'  columns."""

        the_extra_col: Mapped[str] = mapped_column(String(length=100), nullable=True)  # pyright: ignore

    unloaded_cols = {"the_extra_col"}
    sa_instance_mock = MagicMock(unloaded=unloaded_cols)

    assert isinstance(AnotherModel._sentinel, InstrumentedAttribute)  # pyright: ignore
    assert isinstance(TheTestModel._sentinel, InstrumentedAttribute)  # pyright: ignore
    assert not hasattr(TheBigIntModel, "_sentinel")

    model1, model2, model3 = AnotherModel(), TheTestModel(), TheBigIntModel()
    monkeypatch.setattr(model1, "_sa_instance_state", sa_instance_mock)
    monkeypatch.setattr(model2, "_sa_instance_state", sa_instance_mock)
    monkeypatch.setattr(model3, "_sa_instance_state", sa_instance_mock)

    assert "created_at" not in model1.to_dict(exclude={"created_at"})
    assert "the_extra_col" not in model1.to_dict(exclude={"created_at"})
    assert "sa_orm_sentinel" not in model1.to_dict()
    assert "sa_orm_sentinel" not in model2.to_dict()
    assert "sa_orm_sentinel" not in model3.to_dict()
    assert "_sentinel" not in model1.to_dict()
    assert "_sentinel" not in model2.to_dict()
    assert "_sentinel" not in model3.to_dict()
    assert "the_extra_col" not in model1.to_dict()


def test_wrap_sqlalchemy_integrity_error() -> None:
    """Test to ensure we wrap IntegrityError."""
    with pytest.raises(IntegrityError), wrap_sqlalchemy_exception():
        raise IntegrityError(None, None, Exception())


def test_wrap_sqlalchemy_generic_error() -> None:
    """Test to ensure we wrap generic SQLAlchemy exceptions."""
    with pytest.raises(RepositoryError), wrap_sqlalchemy_exception():
        raise SQLAlchemyError


async def test_sqlalchemy_repo_add(mock_repo: SQLAlchemyAsyncRepository) -> None:
    """Test expected method calls for add operation."""
    mock_instance = MagicMock()

    instance = await maybe_async(mock_repo.add(mock_instance))

    assert instance is mock_instance
    mock_repo.session.add.assert_called_once_with(mock_instance)
    mock_repo.session.flush.assert_called_once()
    mock_repo.session.refresh.assert_called_once_with(mock_instance, attribute_names=None, with_for_update=None)
    mock_repo.session.expunge.assert_not_called()
    mock_repo.session.commit.assert_not_called()


async def test_sqlalchemy_repo_add_many(
    mock_repo: SQLAlchemyAsyncRepository,
    monkeypatch: MonkeyPatch,
    mocker: MockerFixture,
    request: FixtureRequest,
) -> None:
    """Test expected method calls for add many operation."""

    mock_instances = [MagicMock(), MagicMock(), MagicMock()]
    monkeypatch.setattr(mock_repo, "model_type", UUIDModel)
    mocker.patch.object(mock_repo.session, "scalars", return_value=mock_instances)

    instances = await maybe_async(mock_repo.add_many(mock_instances))

    assert len(instances) == 3
    for row in instances:
        assert row.id is not None
    mock_repo.session.expunge.assert_not_called()
    mock_repo.session.commit.assert_not_called()


async def test_sqlalchemy_repo_update_many(
    mock_repo: SQLAlchemyAsyncRepository,
    monkeypatch: MonkeyPatch,
    mocker: MockerFixture,
) -> None:
    """Test expected method calls for update many operation."""

    mock_instances = [MagicMock(), MagicMock(), MagicMock()]
    monkeypatch.setattr(mock_repo, "model_type", UUIDModel)
    mocker.patch.object(mock_repo.session, "scalars", return_value=mock_instances)

    instances = await maybe_async(mock_repo.update_many(mock_instances))

    assert len(instances) == 3
    for row in instances:
        assert row.id is not None

    mock_repo.session.flush.assert_called_once()
    mock_repo.session.commit.assert_not_called()


async def test_sqlalchemy_repo_upsert_many(
    mock_repo: SQLAlchemyAsyncRepository,
    monkeypatch: MonkeyPatch,
    mocker: MockerFixture,
) -> None:
    """Test expected method calls for update many operation."""

    mock_instances = [MagicMock(), MagicMock(), MagicMock()]
    monkeypatch.setattr(mock_repo, "model_type", UUIDModel)
    mocker.patch.object(mock_repo, "_supports_merge_operations", return_value=False)
    mocker.patch.object(mock_repo.session, "scalars", return_value=mock_instances)
    mocker.patch.object(mock_repo, "list", return_value=mock_instances)
    mocker.patch.object(mock_repo, "add_many", return_value=mock_instances)
    mocker.patch.object(mock_repo, "update_many", return_value=mock_instances)

    instances = await maybe_async(mock_repo.upsert_many(mock_instances))

    assert len(instances) == 3
    for row in instances:
        assert row.id is not None

    mock_repo.session.commit.assert_not_called()


async def test_sqlalchemy_repo_delete(mock_repo: SQLAlchemyAsyncRepository, mocker: MockerFixture) -> None:
    """Test expected method calls for delete operation."""
    mock_instance = MagicMock()
    mocker.patch.object(mock_repo, "get", return_value=mock_instance)
    instance = await maybe_async(mock_repo.delete("instance-id"))

    assert instance is mock_instance

    mock_repo.session.delete.assert_called_once_with(mock_instance)
    mock_repo.session.flush.assert_called_once()
    mock_repo.session.expunge.assert_not_called()
    mock_repo.session.commit.assert_not_called()


async def test_sqlalchemy_repo_delete_many_uuid(
    mock_repo: SQLAlchemyAsyncRepository,
    monkeypatch: MonkeyPatch,
    mock_session_scalars: AnyMock,
    mock_session_execute: AnyMock,
    mock_repo_list: AnyMock,
) -> None:
    """Test expected method calls for delete operation."""

    mock_instances = [MagicMock(), MagicMock(id=uuid4())]
    mock_session_scalars.return_value = mock_instances
    mock_session_execute.return_value = mock_instances
    mock_repo_list.return_value = mock_instances
    monkeypatch.setattr(mock_repo, "model_type", UUIDModel)
    monkeypatch.setattr(mock_repo.session.bind.dialect, "insertmanyvalues_max_parameters", 2)

    added_instances = await maybe_async(mock_repo.add_many(mock_instances))
    instances = await maybe_async(mock_repo.delete_many([obj.id for obj in added_instances]))

    assert len(instances) == len(mock_instances)
    mock_repo.session.flush.assert_called()
    mock_repo.session.commit.assert_not_called()


async def test_sqlalchemy_repo_delete_many_bigint(
    mock_repo: SQLAlchemyAsyncRepository,
    monkeypatch: MonkeyPatch,
    mock_session_scalars: AnyMock,
    mock_session_execute: AnyMock,
    mock_repo_list: AnyMock,
    testrun_uid: str,
) -> None:
    """Test expected method calls for delete operation."""

    mock_instances = [MagicMock(), MagicMock(id=uuid4())]
    mock_session_scalars.return_value = mock_instances
    mock_session_execute.return_value = mock_instances
    mock_repo_list.return_value = mock_instances
    monkeypatch.setattr(mock_repo, "model_type", BigIntModel)
    monkeypatch.setattr(mock_repo.session.bind.dialect, "insertmanyvalues_max_parameters", 2)

    added_instances = await maybe_async(mock_repo.add_many(mock_instances))
    instances = await maybe_async(mock_repo.delete_many([obj.id for obj in added_instances]))

    assert len(instances) == len(mock_instances)
    mock_repo.session.flush.assert_called()
    mock_repo.session.commit.assert_not_called()


async def test_sqlalchemy_repo_get_member(
    mock_repo: SQLAlchemyAsyncRepository,
    monkeypatch: MonkeyPatch,
    mock_repo_execute: AnyMock,
) -> None:
    """Test expected method calls for member get operation."""
    mock_instance = MagicMock()
    mock_repo_execute.return_value = MagicMock(scalar_one_or_none=MagicMock(return_value=mock_instance))

    instance = await maybe_async(mock_repo.get("instance-id"))

    assert instance is mock_instance
    mock_repo.session.expunge.assert_not_called()
    mock_repo.session.commit.assert_not_called()


async def test_sqlalchemy_repo_get_one_member(
    mock_repo: SQLAlchemyAsyncRepository,
    monkeypatch: MonkeyPatch,
    mock_repo_execute: AnyMock,
) -> None:
    """Test expected method calls for member get one operation."""
    mock_instance = MagicMock()
    mock_repo_execute.return_value = MagicMock(scalar_one_or_none=MagicMock(return_value=mock_instance))

    instance = await maybe_async(mock_repo.get_one(id="instance-id"))

    assert instance is mock_instance
    mock_repo.session.expunge.assert_not_called()
    mock_repo.session.commit.assert_not_called()


async def test_sqlalchemy_repo_get_or_upsert_member_existing(
    mock_repo: SQLAlchemyAsyncRepository,
    monkeypatch: MonkeyPatch,
    mock_repo_execute: AnyMock,
    mock_repo_attach_to_session: AnyMock,
) -> None:
    """Test expected method calls for member get or create operation (existing)."""
    mock_instance = MagicMock()
    mock_repo_execute.return_value = MagicMock(scalar_one_or_none=MagicMock(return_value=mock_instance))
    mock_repo_attach_to_session.return_value = mock_instance

    instance, created = await maybe_async(mock_repo.get_or_upsert(id="instance-id", upsert=False))

    assert instance is mock_instance
    assert created is False
    mock_repo.session.expunge.assert_not_called()
    mock_repo.session.merge.assert_not_called()
    mock_repo.session.refresh.assert_not_called()


async def test_sqlalchemy_repo_get_or_upsert_member_existing_upsert(
    mock_repo: SQLAlchemyAsyncRepository,
    monkeypatch: MonkeyPatch,
    mock_repo_execute: AnyMock,
    mock_repo_attach_to_session: AnyMock,
) -> None:
    """Test expected method calls for member get or create operation (existing)."""
    mock_instance = MagicMock()
    mock_repo_execute.return_value = MagicMock(scalar_one_or_none=MagicMock(return_value=mock_instance))
    mock_repo_attach_to_session.return_value = mock_instance

    instance, created = await maybe_async(
        mock_repo.get_or_upsert(id="instance-id", upsert=True, an_extra_attribute="yep"),
    )

    assert instance is mock_instance
    assert created is False
    mock_repo.session.expunge.assert_not_called()
    mock_repo._attach_to_session.assert_called_once()
    mock_repo.session.flush.assert_called_once()
    mock_repo.session.refresh.assert_called_once_with(mock_instance, attribute_names=None, with_for_update=None)


async def test_sqlalchemy_repo_get_or_upsert_member_existing_no_upsert(
    mock_repo: SQLAlchemyAsyncRepository,
    monkeypatch: MonkeyPatch,
    mock_repo_execute: AnyMock,
) -> None:
    """Test expected method calls for member get or create operation (existing)."""
    mock_instance = MagicMock()
    mock_repo_execute.return_value = MagicMock(scalar_one_or_none=MagicMock(return_value=mock_instance))

    instance, created = await maybe_async(
        mock_repo.get_or_upsert(id="instance-id", upsert=False, an_extra_attribute="yep"),
    )

    assert instance is mock_instance
    assert created is False
    mock_repo.session.expunge.assert_not_called()
    mock_repo.session.add.assert_not_called()
    mock_repo.session.refresh.assert_not_called()


async def test_sqlalchemy_repo_get_or_upsert_member_created(
    mock_repo: SQLAlchemyAsyncRepository,
    monkeypatch: MonkeyPatch,
    mock_repo_execute: AnyMock,
) -> None:
    """Test expected method calls for member get or create operation (created)."""
    mock_repo_execute.return_value = MagicMock(scalar_one_or_none=MagicMock(return_value=None))

    instance, created = await maybe_async(mock_repo.get_or_upsert(id="new-id"))

    assert instance is not None
    assert created is True
    mock_repo.session.expunge.assert_not_called()
    mock_repo.session.add.assert_called_once_with(instance)
    mock_repo.session.refresh.assert_called_once_with(instance, attribute_names=None, with_for_update=None)


async def test_sqlalchemy_repo_get_one_or_none_member(
    mock_repo: SQLAlchemyAsyncRepository,
    monkeypatch: MonkeyPatch,
    mock_repo_execute: AnyMock,
) -> None:
    """Test expected method calls for member get one or none operation (found)."""
    mock_instance = MagicMock()
    mock_repo_execute.return_value = MagicMock(scalar_one_or_none=MagicMock(return_value=mock_instance))

    instance = await maybe_async(mock_repo.get_one_or_none(id="instance-id"))

    assert instance is mock_instance
    mock_repo.session.expunge.assert_not_called()
    mock_repo.session.commit.assert_not_called()


async def test_sqlalchemy_repo_get_one_or_none_not_found(
    mock_repo: SQLAlchemyAsyncRepository,
    monkeypatch: MonkeyPatch,
    mock_repo_execute: AnyMock,
) -> None:
    """Test expected method calls for member get one or none operation (Not found)."""

    mock_repo_execute.return_value = MagicMock(scalar_one_or_none=MagicMock(return_value=None))

    instance = await maybe_async(mock_repo.get_one_or_none(id="instance-id"))

    assert instance is None
    mock_repo.session.expunge.assert_not_called()
    mock_repo.session.commit.assert_not_called()


async def test_sqlalchemy_repo_list(
    mock_repo: SQLAlchemyAsyncRepository,
    monkeypatch: MonkeyPatch,
    mock_repo_execute: AnyMock,
) -> None:
    """Test expected method calls for list operation."""
    mock_instances = [MagicMock(), MagicMock()]
    mock_repo_execute.return_value = MagicMock(scalars=MagicMock(return_value=mock_instances))

    instances = await maybe_async(mock_repo.list())

    assert instances == mock_instances
    mock_repo.session.expunge.assert_not_called()
    mock_repo.session.commit.assert_not_called()


async def test_sqlalchemy_repo_list_and_count(mock_repo: SQLAlchemyAsyncRepository, mocker: MockerFixture) -> None:
    """Test expected method calls for list operation."""
    mock_instances = [MagicMock(), MagicMock()]
    mock_count = len(mock_instances)
    mocker.patch.object(mock_repo, "_list_and_count_basic", return_value=(mock_instances, mock_count))
    mocker.patch.object(mock_repo, "_list_and_count_window", return_value=(mock_instances, mock_count))

    instances, instance_count = await maybe_async(mock_repo.list_and_count())

    assert instances == mock_instances
    assert instance_count == mock_count
    mock_repo.session.expunge.assert_not_called()
    mock_repo.session.commit.assert_not_called()


async def test_sqlalchemy_repo_list_and_count_basic(
    mock_repo: SQLAlchemyAsyncRepository,
    mocker: MockerFixture,
) -> None:
    """Test expected method calls for list operation."""
    mock_instances = [MagicMock(), MagicMock()]
    mock_count = len(mock_instances)
    mocker.patch.object(mock_repo, "_list_and_count_basic", return_value=(mock_instances, mock_count))
    mocker.patch.object(mock_repo, "_list_and_count_window", return_value=(mock_instances, mock_count))

    instances, instance_count = await maybe_async(mock_repo.list_and_count(force_basic_query_mode=True))

    assert instances == mock_instances
    assert instance_count == mock_count
    mock_repo.session.expunge.assert_not_called()
    mock_repo.session.commit.assert_not_called()


async def test_sqlalchemy_repo_exists(
    mock_repo: SQLAlchemyAsyncRepository,
    monkeypatch: MonkeyPatch,
    mock_repo_execute: AnyMock,
    mock_repo_count: AnyMock,
) -> None:
    """Test expected method calls for exists operation."""
    mock_repo_count.return_value = 1

    exists = await maybe_async(mock_repo.exists(id="my-id"))

    assert exists
    mock_repo.session.commit.assert_not_called()


async def test_sqlalchemy_repo_exists_with_filter(
    mock_repo: SQLAlchemyAsyncRepository,
    monkeypatch: MonkeyPatch,
    mock_repo_execute: AnyMock,
    mock_repo_count: AnyMock,
) -> None:
    """Test expected method calls for exists operation. with filter argument"""
    limit_filter = LimitOffset(limit=1, offset=0)
    mock_repo_count.return_value = 1

    exists = await maybe_async(mock_repo.exists(limit_filter, id="my-id"))

    assert exists
    mock_repo.session.commit.assert_not_called()


async def test_sqlalchemy_repo_count(
    mock_repo: SQLAlchemyAsyncRepository,
    monkeypatch: MonkeyPatch,
    mock_repo_execute: AnyMock,
    mock_repo_count: AnyMock,
) -> None:
    """Test expected method calls for list operation."""
    mock_repo_count.return_value = 1

    count = await maybe_async(mock_repo.count())

    assert count == 1
    mock_repo.session.commit.assert_not_called()


async def test_sqlalchemy_repo_list_with_pagination(
    mock_repo: SQLAlchemyAsyncRepository,
    monkeypatch: MonkeyPatch,
    mock_repo_execute: AnyMock,
    mocker: MockerFixture,
) -> None:
    """Test list operation with pagination."""
    mocker.patch.object(mock_repo, "_apply_limit_offset_pagination", return_value=mock_repo.statement)
    mock_repo_execute.return_value = MagicMock()
    mock_repo.statement.where.return_value = mock_repo.statement
    await maybe_async(mock_repo.list(LimitOffset(2, 3)))
    assert mock_repo._apply_limit_offset_pagination.call_count == 1
    mock_repo._apply_limit_offset_pagination.assert_called_with(2, 3, statement=mock_repo.statement)


async def test_sqlalchemy_repo_list_with_before_after_filter(
    mock_repo: SQLAlchemyAsyncRepository,
    mock_repo_execute: AnyMock,
    mocker: MockerFixture,
) -> None:
    """Test list operation with BeforeAfter filter."""
    mocker.patch.object(mock_repo.model_type.updated_at, "__lt__", return_value="lt")
    mocker.patch.object(mock_repo.model_type.updated_at, "__gt__", return_value="gt")
    mocker.patch.object(mock_repo, "_filter_on_datetime_field", return_value=mock_repo.statement)
    mock_repo_execute.return_value = MagicMock()
    mock_repo.statement.where.return_value = mock_repo.statement
    await maybe_async(mock_repo.list(BeforeAfter("updated_at", datetime.max, datetime.min)))
    assert mock_repo._filter_on_datetime_field.call_count == 1
    mock_repo._filter_on_datetime_field.assert_called_with(
        field_name="updated_at",
        before=datetime.max,
        after=datetime.min,
        statement=mock_repo.statement,
    )


async def test_sqlalchemy_repo_list_with_on_before_after_filter(
    mock_repo: SQLAlchemyAsyncRepository,
    monkeypatch: MonkeyPatch,
    mock_repo_execute: AnyMock,
    mocker: MockerFixture,
) -> None:
    """Test list operation with BeforeAfter filter."""
    mocker.patch.object(mock_repo.model_type.updated_at, "__le__", return_value="le")
    mocker.patch.object(mock_repo.model_type.updated_at, "__ge__", return_value="ge")
    mocker.patch.object(mock_repo, "_filter_on_datetime_field", return_value=mock_repo.statement)
    mock_repo_execute.return_value = MagicMock()
    mock_repo.statement.where.return_value = mock_repo.statement
    await maybe_async(mock_repo.list(OnBeforeAfter("updated_at", datetime.max, datetime.min)))
    assert mock_repo._filter_on_datetime_field.call_count == 1
    mock_repo._filter_on_datetime_field.assert_called_with(
        field_name="updated_at",
        on_or_before=datetime.max,
        on_or_after=datetime.min,
        statement=mock_repo.statement,
    )


async def test_sqlalchemy_repo_list_with_collection_filter(
    mock_repo: SQLAlchemyAsyncRepository,
    monkeypatch: MonkeyPatch,
    mock_repo_execute: AnyMock,
    mocker: MockerFixture,
) -> None:
    """Test behavior of list operation given CollectionFilter."""
    field_name = "id"
    mock_repo_execute.return_value = MagicMock()
    mock_repo.statement.where.return_value = mock_repo.statement
    mocker.patch.object(mock_repo, "_filter_in_collection", return_value=mock_repo.statement)
    values = [1, 2, 3]
    await maybe_async(mock_repo.list(CollectionFilter(field_name, values)))
    assert mock_repo._filter_in_collection.call_count == 1
    mock_repo._filter_in_collection.assert_called_with(field_name, values, statement=mock_repo.statement)


async def test_sqlalchemy_repo_list_with_null_collection_filter(
    mock_repo: SQLAlchemyAsyncRepository,
    monkeypatch: MonkeyPatch,
    mock_repo_execute: AnyMock,
    mocker: MockerFixture,
) -> None:
    """Test behavior of list operation given CollectionFilter."""
    field_name = "id"
    mock_repo_execute.return_value = MagicMock()
    mock_repo.statement.where.return_value = mock_repo.statement
    mocker.patch.object(mock_repo, "_filter_in_collection", return_value=mock_repo.statement)
    await maybe_async(mock_repo.list(CollectionFilter(field_name, None)))
    mock_repo._filter_in_collection.assert_not_called()


async def test_sqlalchemy_repo_empty_list_with_collection_filter(
    mock_repo: SQLAlchemyAsyncRepository,
    monkeypatch: MonkeyPatch,
    mock_repo_execute: AnyMock,
    mocker: MockerFixture,
) -> None:
    """Test behavior of list operation given CollectionFilter."""
    field_name = "id"
    mock_repo_execute.return_value = MagicMock()
    mock_repo.statement.where.return_value = mock_repo.statement
    mocker.patch.object(mock_repo, "_filter_in_collection", return_value=mock_repo.statement)
    values: Collection[Any] = []
    await maybe_async(mock_repo.list(CollectionFilter(field_name, values)))
    assert mock_repo._filter_in_collection.call_count == 1
    mock_repo._filter_in_collection.assert_called_with(field_name, values, statement=mock_repo.statement)


async def test_sqlalchemy_repo_list_with_not_in_collection_filter(
    mock_repo: SQLAlchemyAsyncRepository,
    monkeypatch: MonkeyPatch,
    mock_repo_execute: AnyMock,
    mocker: MockerFixture,
) -> None:
    """Test behavior of list operation given CollectionFilter."""
    field_name = "id"
    mock_repo_execute.return_value = MagicMock()
    mock_repo.statement.where.return_value = mock_repo.statement
    mocker.patch.object(mock_repo, "_filter_not_in_collection", return_value=mock_repo.statement)
    values = [1, 2, 3]
    await maybe_async(mock_repo.list(NotInCollectionFilter(field_name, values)))
    assert mock_repo._filter_not_in_collection.call_count == 1
    mock_repo._filter_not_in_collection.assert_called_with(field_name, values, statement=mock_repo.statement)


async def test_sqlalchemy_repo_list_with_null_not_in_collection_filter(
    mock_repo: SQLAlchemyAsyncRepository,
    monkeypatch: MonkeyPatch,
    mock_repo_execute: AnyMock,
    mocker: MockerFixture,
) -> None:
    """Test behavior of list operation given CollectionFilter."""
    field_name = "id"
    mock_repo_execute.return_value = MagicMock()
    mock_repo.statement.where.return_value = mock_repo.statement
    mocker.patch.object(mock_repo, "_filter_not_in_collection", return_value=mock_repo.statement)
    await maybe_async(mock_repo.list(NotInCollectionFilter(field_name, None)))
    mock_repo._filter_not_in_collection.assert_not_called()


async def test_sqlalchemy_repo_unknown_filter_type_raises(mock_repo: SQLAlchemyAsyncRepository) -> None:
    """Test that repo raises exception if list receives unknown filter type."""
    with pytest.raises(RepositoryError):
        await maybe_async(mock_repo.list("not a filter"))  # type: ignore


async def test_sqlalchemy_repo_update(
    mock_repo: SQLAlchemyAsyncRepository,
    monkeypatch: MonkeyPatch,
    mocker: MockerFixture,
) -> None:
    """Test the sequence of repo calls for update operation."""
    id_ = 3
    mock_instance = MagicMock()
    mocker.patch.object(mock_repo, "get_id_attribute_value", return_value=id_)
    mocker.patch.object(mock_repo, "get")
    mock_repo.session.merge.return_value = mock_instance

    instance = await maybe_async(mock_repo.update(mock_instance))

    assert instance is mock_instance
    mock_repo.session.merge.assert_called_once_with(mock_instance, load=True)
    mock_repo.session.flush.assert_called_once()
    mock_repo.session.expunge.assert_not_called()
    mock_repo.session.commit.assert_not_called()
    mock_repo.session.refresh.assert_called_once_with(mock_instance, attribute_names=None, with_for_update=None)


async def test_sqlalchemy_repo_upsert(mock_repo: SQLAlchemyAsyncRepository, mocker: MockerFixture) -> None:
    """Test the sequence of repo calls for upsert operation."""
    mock_instance = MagicMock()
    mock_repo.session.merge.return_value = mock_instance

    instance = await maybe_async(mock_repo.upsert(mock_instance))
    mocker.patch.object(mock_repo, "exists", return_value=True)
    mocker.patch.object(mock_repo, "count", return_value=1)

    assert instance is mock_instance
    mock_repo.session.merge.assert_called_once_with(mock_instance, load=True)
    mock_repo.session.flush.assert_called_once()
    mock_repo.session.expunge.assert_not_called()
    mock_repo.session.commit.assert_not_called()
    mock_repo.session.refresh.assert_called_once_with(mock_instance, attribute_names=None, with_for_update=None)


async def test_attach_to_session_unexpected_strategy_raises_valueerror(
    mock_repo: SQLAlchemyAsyncRepository,
) -> None:
    """Test to hit the error condition in SQLAlchemy._attach_to_session()."""
    with pytest.raises(ValueError):
        await maybe_async(mock_repo._attach_to_session(MagicMock(), strategy="t-rex"))  # type:ignore[arg-type]


async def test_execute(mock_repo: SQLAlchemyAsyncRepository) -> None:
    """Simple test of the abstraction over `AsyncSession.execute()`"""
    _ = await maybe_async(mock_repo._execute(mock_repo.statement))
    mock_repo.session.execute.assert_called_once_with(mock_repo.statement)


def test_filter_in_collection_noop_if_collection_empty(mock_repo: SQLAlchemyAsyncRepository) -> None:
    """Ensures we don't filter on an empty collection."""
    mock_repo._filter_in_collection("id", [], statement=mock_repo.statement)
    mock_repo.statement.where.assert_not_called()


@pytest.mark.parametrize(
    ("before", "after"),
    [
        (datetime.max, datetime.min),
        (None, datetime.min),
        (datetime.max, None),
    ],
)
def test_filter_on_datetime_field(before: datetime, after: datetime, mock_repo: SQLAlchemyAsyncRepository) -> None:
    """Test through branches of _filter_on_datetime_field()"""
    field_mock = MagicMock()
    field_mock.__gt__ = field_mock.__lt__ = lambda self, other: True

    mock_repo.model_type.updated_at = field_mock
    mock_repo._filter_on_datetime_field("updated_at", before=before, after=after, statement=mock_repo.statement)


def test_filter_collection_by_kwargs(mock_repo: SQLAlchemyAsyncRepository, mocker: MockerFixture) -> None:
    """Test `filter_by()` called with kwargs."""
    mock_repo_execute.return_value = MagicMock()
    mock_repo.statement.where.return_value = mock_repo.statement
    mocker.patch.object(mock_repo, "filter_collection_by_kwargs", return_value=mock_repo.statement)
    _ = mock_repo.filter_collection_by_kwargs(mock_repo.statement, a=1, b=2)
    mock_repo.filter_collection_by_kwargs.assert_called_once_with(mock_repo.statement, a=1, b=2)


def test_filter_collection_by_kwargs_raises_repository_exception_for_attribute_error(
    mock_repo: SQLAlchemyAsyncRepository,
    mocker: MockerFixture,
) -> None:
    """Test that we raise a repository exception if an attribute name is
    incorrect.
    """
    mock_repo.statement.filter_by = MagicMock(  # pyright: ignore[reportGeneralTypeIssues]
        side_effect=InvalidRequestError,
    )
    with pytest.raises(RepositoryError):
        _ = mock_repo.filter_collection_by_kwargs(mock_repo.statement, a=1)<|MERGE_RESOLUTION|>--- conflicted
+++ resolved
@@ -22,15 +22,11 @@
     NotInCollectionFilter,
     OnBeforeAfter,
 )
-<<<<<<< HEAD
-from tests.helpers import lazy_fixture, maybe_async
-=======
 from advanced_alchemy.repository import (
     SQLAlchemyAsyncRepository,
     SQLAlchemySyncRepository,
 )
 from tests.helpers import maybe_async
->>>>>>> 96aad8d1
 
 if TYPE_CHECKING:
     from _pytest.fixtures import FixtureRequest
